--- conflicted
+++ resolved
@@ -17,14 +17,6 @@
 from .interface import Bus
 
 
-<<<<<<< HEAD
-class NullContextManager(object):
-    """
-    A context manager that does nothing at all.
-    """
-    # could use https://docs.python.org/3/library/contextlib.html#contextlib.nullcontext
-    # beginning with Python 3.7
-=======
 try:
     from contextlib import nullcontext as NullContextManager
 
@@ -33,7 +25,6 @@
         """A context manager that does nothing at all.
         A fallback for Python 3.7's :class:`contextlib.nullcontext` manager.
         """
->>>>>>> 76494ba1
 
         def __init__(self, enter_result=None):
             self.enter_result = enter_result
