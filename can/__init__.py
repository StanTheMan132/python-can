--- conflicted
+++ resolved
@@ -1,3 +1,4 @@
+#!/usr/bin/env python
 # coding: utf-8
 
 """
@@ -8,11 +9,7 @@
 
 import logging
 
-<<<<<<< HEAD
 __version__ = "3.0.0-dev"
-=======
-__version__ = "2.2.1"
->>>>>>> d2b20ead
 
 log = logging.getLogger('can')
 
